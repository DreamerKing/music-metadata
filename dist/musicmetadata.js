--- conflicted
+++ resolved
@@ -251,11 +251,7 @@
 }
 
 }).call(this,require("buffer").Buffer)
-<<<<<<< HEAD
-},{"./common":3,"buffer":18,"deep-equal":21,"strtok2":47}],2:[function(require,module,exports){
-=======
 },{"./common":3,"buffer":19,"deep-equal":22,"strtok2":48}],2:[function(require,module,exports){
->>>>>>> 739b44ac
 (function (process,Buffer){
 'use strict'
 /*jslint browser: true*/
@@ -312,11 +308,7 @@
 }
 
 }).call(this,require('_process'),require("buffer").Buffer)
-<<<<<<< HEAD
-},{"./index":9,"_process":32,"buffer":18,"filereader-stream":25,"is-stream":30,"through":48}],3:[function(require,module,exports){
-=======
 },{"./index":9,"_process":33,"buffer":19,"filereader-stream":26,"is-stream":31,"through":49}],3:[function(require,module,exports){
->>>>>>> 739b44ac
 (function (Buffer){
 'use strict'
 var strtok = require('strtok2')
@@ -585,11 +577,7 @@
 ]
 
 }).call(this,require("buffer").Buffer)
-<<<<<<< HEAD
-},{"./id3v1":5,"./windows1252decoder":12,"buffer":18,"deep-equal":21,"strtok2":47}],4:[function(require,module,exports){
-=======
 },{"./id3v1":5,"./windows1252decoder":13,"buffer":19,"deep-equal":22,"strtok2":48}],4:[function(require,module,exports){
->>>>>>> 739b44ac
 'use strict'
 var strtok = require('strtok2')
 var common = require('./common')
@@ -719,11 +707,7 @@
   }
 }
 
-<<<<<<< HEAD
-},{"./common":3,"strtok2":47}],5:[function(require,module,exports){
-=======
 },{"./common":3,"strtok2":48}],5:[function(require,module,exports){
->>>>>>> 739b44ac
 'use strict'
 var common = require('./common')
 
@@ -1179,11 +1163,7 @@
 }
 
 }).call(this,require("buffer").Buffer)
-<<<<<<< HEAD
-},{"./common":3,"./id3v2_frames":7,"buffer":18,"strtok2":47}],7:[function(require,module,exports){
-=======
 },{"./common":3,"./id3v2_frames":7,"buffer":19,"strtok2":48}],7:[function(require,module,exports){
->>>>>>> 739b44ac
 'use strict'
 var Buffer = require('buffer').Buffer
 var strtok = require('strtok2')
@@ -1332,11 +1312,7 @@
   }
 }
 
-<<<<<<< HEAD
-},{"./common":3,"buffer":18,"strtok2":47}],8:[function(require,module,exports){
-=======
 },{"./common":3,"buffer":19,"strtok2":48}],8:[function(require,module,exports){
->>>>>>> 739b44ac
 (function (Buffer){
 'use strict'
 var strtok = require('strtok2')
@@ -1481,11 +1457,7 @@
 var CONTAINER_ATOMS = ['moov', 'udta', 'meta', 'ilst', 'trak', 'mdia']
 
 }).call(this,require("buffer").Buffer)
-<<<<<<< HEAD
-},{"./common":3,"buffer":18,"strtok2":47}],9:[function(require,module,exports){
-=======
 },{"./common":3,"buffer":19,"strtok2":48}],9:[function(require,module,exports){
->>>>>>> 739b44ac
 (function (process,Buffer){
 /* jshint maxlen: 300 */
 'use strict'
@@ -1781,11 +1753,7 @@
 ]
 
 }).call(this,require('_process'),require("buffer").Buffer)
-<<<<<<< HEAD
-},{"./asf":1,"./common":3,"./flac":4,"./id3v2":6,"./id4":8,"./monkeysaudio":10,"./ogg":11,"_process":32,"buffer":18,"events":24,"fs":16,"strtok2":47,"through":48}],10:[function(require,module,exports){
-=======
 },{"./asf":1,"./common":3,"./flac":4,"./id3v2":6,"./id4":8,"./monkeysaudio":10,"./ogg":11,"./tagmap":12,"_process":33,"buffer":19,"events":25,"fs":17,"strtok2":48,"through":49}],10:[function(require,module,exports){
->>>>>>> 739b44ac
 (function (Buffer){
 'use strict'
 var common = require('./common')
@@ -1937,22 +1905,15 @@
 }
 
 }).call(this,require("buffer").Buffer)
-<<<<<<< HEAD
-},{"./common":3,"buffer":18,"strtok2":47}],11:[function(require,module,exports){
-=======
 },{"./common":3,"buffer":19,"strtok2":48}],11:[function(require,module,exports){
->>>>>>> 739b44ac
 (function (Buffer){
 'use strict'
 var events = require('events')
 var strtok = require('strtok2')
 var common = require('./common')
 var sum = common.sum
-<<<<<<< HEAD
-=======
 
 var type = 'vorbis'
->>>>>>> 739b44ac
 
 module.exports = function (stream, callback, done, readDuration) {
   var innerStream = new events.EventEmitter()
@@ -2096,9 +2057,6 @@
 }
 
 }).call(this,require("buffer").Buffer)
-<<<<<<< HEAD
-},{"./common":3,"buffer":18,"events":24,"strtok2":47}],12:[function(require,module,exports){
-=======
 },{"./common":3,"buffer":19,"events":25,"strtok2":48}],12:[function(require,module,exports){
 'use strict'
 /**
@@ -2638,7 +2596,6 @@
 }())
 
 },{}],13:[function(require,module,exports){
->>>>>>> 739b44ac
 var windows1252 = [8364, 129, 8218, 402, 8222, 8230, 8224, 8225, 710, 8240, 352,
 8249, 338, 141, 381, 143, 144, 8216, 8217, 8220, 8221, 8226, 8211, 8212, 732,
 8482, 353, 8250, 339, 157, 382, 376, 160, 161, 162, 163, 164, 165, 166, 167, 168,
@@ -3044,11 +3001,7 @@
   return keys;
 };
 
-<<<<<<< HEAD
-},{"util/":52}],14:[function(require,module,exports){
-=======
 },{"util/":53}],15:[function(require,module,exports){
->>>>>>> 739b44ac
 'use strict'
 
 exports.byteLength = byteLength
@@ -3281,118 +3234,6 @@
 
 }).call(this,typeof global !== "undefined" ? global : typeof self !== "undefined" ? self : typeof window !== "undefined" ? window : {})
 },{"buffer":19}],19:[function(require,module,exports){
-(function (global){
-'use strict';
-
-var buffer = require('buffer');
-var Buffer = buffer.Buffer;
-var SlowBuffer = buffer.SlowBuffer;
-var MAX_LEN = buffer.kMaxLength || 2147483647;
-exports.alloc = function alloc(size, fill, encoding) {
-  if (typeof Buffer.alloc === 'function') {
-    return Buffer.alloc(size, fill, encoding);
-  }
-  if (typeof encoding === 'number') {
-    throw new TypeError('encoding must not be number');
-  }
-  if (typeof size !== 'number') {
-    throw new TypeError('size must be a number');
-  }
-  if (size > MAX_LEN) {
-    throw new RangeError('size is too large');
-  }
-  var enc = encoding;
-  var _fill = fill;
-  if (_fill === undefined) {
-    enc = undefined;
-    _fill = 0;
-  }
-  var buf = new Buffer(size);
-  if (typeof _fill === 'string') {
-    var fillBuf = new Buffer(_fill, enc);
-    var flen = fillBuf.length;
-    var i = -1;
-    while (++i < size) {
-      buf[i] = fillBuf[i % flen];
-    }
-  } else {
-    buf.fill(_fill);
-  }
-  return buf;
-}
-exports.allocUnsafe = function allocUnsafe(size) {
-  if (typeof Buffer.allocUnsafe === 'function') {
-    return Buffer.allocUnsafe(size);
-  }
-  if (typeof size !== 'number') {
-    throw new TypeError('size must be a number');
-  }
-  if (size > MAX_LEN) {
-    throw new RangeError('size is too large');
-  }
-  return new Buffer(size);
-}
-exports.from = function from(value, encodingOrOffset, length) {
-  if (typeof Buffer.from === 'function' && (!global.Uint8Array || Uint8Array.from !== Buffer.from)) {
-    return Buffer.from(value, encodingOrOffset, length);
-  }
-  if (typeof value === 'number') {
-    throw new TypeError('"value" argument must not be a number');
-  }
-  if (typeof value === 'string') {
-    return new Buffer(value, encodingOrOffset);
-  }
-  if (typeof ArrayBuffer !== 'undefined' && value instanceof ArrayBuffer) {
-    var offset = encodingOrOffset;
-    if (arguments.length === 1) {
-      return new Buffer(value);
-    }
-    if (typeof offset === 'undefined') {
-      offset = 0;
-    }
-    var len = length;
-    if (typeof len === 'undefined') {
-      len = value.byteLength - offset;
-    }
-    if (offset >= value.byteLength) {
-      throw new RangeError('\'offset\' is out of bounds');
-    }
-    if (len > value.byteLength - offset) {
-      throw new RangeError('\'length\' is out of bounds');
-    }
-    return new Buffer(value.slice(offset, offset + len));
-  }
-  if (Buffer.isBuffer(value)) {
-    var out = new Buffer(value.length);
-    value.copy(out, 0, 0, value.length);
-    return out;
-  }
-  if (value) {
-    if (Array.isArray(value) || (typeof ArrayBuffer !== 'undefined' && value.buffer instanceof ArrayBuffer) || 'length' in value) {
-      return new Buffer(value);
-    }
-    if (value.type === 'Buffer' && Array.isArray(value.data)) {
-      return new Buffer(value.data);
-    }
-  }
-
-  throw new TypeError('First argument must be a string, Buffer, ' + 'ArrayBuffer, Array, or array-like object.');
-}
-exports.allocUnsafeSlow = function allocUnsafeSlow(size) {
-  if (typeof Buffer.allocUnsafeSlow === 'function') {
-    return Buffer.allocUnsafeSlow(size);
-  }
-  if (typeof size !== 'number') {
-    throw new TypeError('size must be a number');
-  }
-  if (size >= MAX_LEN) {
-    throw new RangeError('size is too large');
-  }
-  return new SlowBuffer(size);
-}
-
-}).call(this,typeof global !== "undefined" ? global : typeof self !== "undefined" ? self : typeof window !== "undefined" ? window : {})
-},{"buffer":18}],18:[function(require,module,exports){
 (function (global){
 /*!
  * The buffer module from node.js, for the browser.
@@ -4162,25 +4003,12 @@
       if (found) return i
     }
   }
-<<<<<<< HEAD
-
-  return -1
-=======
 
   return -1
 }
 
 Buffer.prototype.includes = function includes (val, byteOffset, encoding) {
   return this.indexOf(val, byteOffset, encoding) !== -1
-}
-
-Buffer.prototype.indexOf = function indexOf (val, byteOffset, encoding) {
-  return bidirectionalIndexOf(this, val, byteOffset, encoding, true)
->>>>>>> 739b44ac
-}
-
-Buffer.prototype.lastIndexOf = function lastIndexOf (val, byteOffset, encoding) {
-  return bidirectionalIndexOf(this, val, byteOffset, encoding, false)
 }
 
 Buffer.prototype.indexOf = function indexOf (val, byteOffset, encoding) {
@@ -5198,22 +5026,14 @@
 }
 
 }).call(this,typeof global !== "undefined" ? global : typeof self !== "undefined" ? self : typeof window !== "undefined" ? window : {})
-<<<<<<< HEAD
-},{"base64-js":14,"ieee754":27,"isarray":19}],19:[function(require,module,exports){
-=======
 },{"base64-js":15,"ieee754":28,"isarray":20}],20:[function(require,module,exports){
->>>>>>> 739b44ac
 var toString = {}.toString;
 
 module.exports = Array.isArray || function (arr) {
   return toString.call(arr) == '[object Array]';
 };
 
-<<<<<<< HEAD
-},{}],20:[function(require,module,exports){
-=======
 },{}],21:[function(require,module,exports){
->>>>>>> 739b44ac
 (function (Buffer){
 // Copyright Joyent, Inc. and other Node contributors.
 //
@@ -5324,11 +5144,7 @@
 }
 
 }).call(this,{"isBuffer":require("../../is-buffer/index.js")})
-<<<<<<< HEAD
-},{"../../is-buffer/index.js":29}],21:[function(require,module,exports){
-=======
 },{"../../is-buffer/index.js":30}],22:[function(require,module,exports){
->>>>>>> 739b44ac
 var pSlice = Array.prototype.slice;
 var objectKeys = require('./lib/keys.js');
 var isArguments = require('./lib/is_arguments.js');
@@ -5859,11 +5675,7 @@
 
 inherits(FileStream, EventEmitter)
 }).call(this,require("buffer").Buffer)
-<<<<<<< HEAD
-},{"buffer":18,"events":24,"inherits":26}],26:[function(require,module,exports){
-=======
 },{"buffer":19,"events":25,"inherits":27}],27:[function(require,module,exports){
->>>>>>> 739b44ac
 module.exports = inherits
 
 function inherits (c, p, proto) {
@@ -5894,11 +5706,7 @@
 //inherits(Child, Parent)
 //new Child
 
-<<<<<<< HEAD
-},{}],27:[function(require,module,exports){
-=======
 },{}],28:[function(require,module,exports){
->>>>>>> 739b44ac
 exports.read = function (buffer, offset, isLE, mLen, nBytes) {
   var e, m
   var eLen = nBytes * 8 - mLen - 1
@@ -5984,11 +5792,7 @@
   buffer[offset + i - d] |= s * 128
 }
 
-<<<<<<< HEAD
-},{}],28:[function(require,module,exports){
-=======
 },{}],29:[function(require,module,exports){
->>>>>>> 739b44ac
 if (typeof Object.create === 'function') {
   // implementation from standard node.js 'util' module
   module.exports = function inherits(ctor, superCtor) {
@@ -6013,11 +5817,7 @@
   }
 }
 
-<<<<<<< HEAD
-},{}],29:[function(require,module,exports){
-=======
 },{}],30:[function(require,module,exports){
->>>>>>> 739b44ac
 /*!
  * Determine if an object is a Buffer
  *
@@ -6040,11 +5840,7 @@
   return typeof obj.readFloatLE === 'function' && typeof obj.slice === 'function' && isBuffer(obj.slice(0, 0))
 }
 
-<<<<<<< HEAD
-},{}],30:[function(require,module,exports){
-=======
 },{}],31:[function(require,module,exports){
->>>>>>> 739b44ac
 'use strict';
 
 var isStream = module.exports = function (stream) {
@@ -6067,11 +5863,7 @@
 	return isStream.duplex(stream) && typeof stream._transform === 'function' && typeof stream._transformState === 'object';
 };
 
-<<<<<<< HEAD
-},{}],31:[function(require,module,exports){
-=======
 },{}],32:[function(require,module,exports){
->>>>>>> 739b44ac
 (function (process){
 'use strict';
 
@@ -6118,11 +5910,7 @@
 }
 
 }).call(this,require('_process'))
-<<<<<<< HEAD
-},{"_process":32}],32:[function(require,module,exports){
-=======
 },{"_process":33}],33:[function(require,module,exports){
->>>>>>> 739b44ac
 // shim for using process in browser
 var process = module.exports = {};
 
@@ -6304,11 +6092,7 @@
 };
 process.umask = function() { return 0; };
 
-<<<<<<< HEAD
-},{}],33:[function(require,module,exports){
-=======
 },{}],34:[function(require,module,exports){
->>>>>>> 739b44ac
 // Copyright Joyent, Inc. and other Node contributors.
 //
 // Permission is hereby granted, free of charge, to any person obtaining a
@@ -6437,15 +6221,9 @@
   return dest;
 };
 
-<<<<<<< HEAD
-},{"events":24,"inherits":28,"readable-stream/duplex.js":35,"readable-stream/passthrough.js":42,"readable-stream/readable.js":43,"readable-stream/transform.js":44,"readable-stream/writable.js":45}],34:[function(require,module,exports){
-arguments[4][19][0].apply(exports,arguments)
-},{"dup":19}],35:[function(require,module,exports){
-=======
 },{"events":25,"inherits":29,"readable-stream/duplex.js":36,"readable-stream/passthrough.js":43,"readable-stream/readable.js":44,"readable-stream/transform.js":45,"readable-stream/writable.js":46}],35:[function(require,module,exports){
 arguments[4][20][0].apply(exports,arguments)
 },{"dup":20}],36:[function(require,module,exports){
->>>>>>> 739b44ac
 module.exports = require("./lib/_stream_duplex.js")
 
 },{"./lib/_stream_duplex.js":37}],37:[function(require,module,exports){
@@ -6524,11 +6302,7 @@
     f(xs[i], i);
   }
 }
-<<<<<<< HEAD
-},{"./_stream_readable":38,"./_stream_writable":40,"core-util-is":20,"inherits":28,"process-nextick-args":31}],37:[function(require,module,exports){
-=======
 },{"./_stream_readable":39,"./_stream_writable":41,"core-util-is":21,"inherits":29,"process-nextick-args":32}],38:[function(require,module,exports){
->>>>>>> 739b44ac
 // a passthrough stream.
 // basically just the most minimal sort of Transform stream.
 // Every written chunk gets output as-is.
@@ -6555,11 +6329,7 @@
 PassThrough.prototype._transform = function (chunk, encoding, cb) {
   cb(null, chunk);
 };
-<<<<<<< HEAD
-},{"./_stream_transform":39,"core-util-is":20,"inherits":28}],38:[function(require,module,exports){
-=======
 },{"./_stream_transform":40,"core-util-is":21,"inherits":29}],39:[function(require,module,exports){
->>>>>>> 739b44ac
 (function (process){
 'use strict';
 
@@ -7499,11 +7269,7 @@
   return -1;
 }
 }).call(this,require('_process'))
-<<<<<<< HEAD
-},{"./_stream_duplex":36,"./internal/streams/BufferList":41,"_process":32,"buffer":18,"buffer-shims":17,"core-util-is":20,"events":24,"inherits":28,"isarray":34,"process-nextick-args":31,"string_decoder/":46,"util":15}],39:[function(require,module,exports){
-=======
 },{"./_stream_duplex":37,"./internal/streams/BufferList":42,"_process":33,"buffer":19,"buffer-shims":18,"core-util-is":21,"events":25,"inherits":29,"isarray":35,"process-nextick-args":32,"string_decoder/":47,"util":16}],40:[function(require,module,exports){
->>>>>>> 739b44ac
 // a transform stream is a readable/writable stream where you do
 // something with the data.  Sometimes it's called a "filter",
 // but that's not a great name for it, since that implies a thing where
@@ -7684,11 +7450,7 @@
 
   return stream.push(null);
 }
-<<<<<<< HEAD
-},{"./_stream_duplex":36,"core-util-is":20,"inherits":28}],40:[function(require,module,exports){
-=======
 },{"./_stream_duplex":37,"core-util-is":21,"inherits":29}],41:[function(require,module,exports){
->>>>>>> 739b44ac
 (function (process){
 // A bit simpler than readable streams.
 // Implement an async ._write(chunk, encoding, cb), and it'll handle all
@@ -8217,11 +7979,7 @@
   };
 }
 }).call(this,require('_process'))
-<<<<<<< HEAD
-},{"./_stream_duplex":36,"_process":32,"buffer":18,"buffer-shims":17,"core-util-is":20,"events":24,"inherits":28,"process-nextick-args":31,"util-deprecate":49}],41:[function(require,module,exports){
-=======
 },{"./_stream_duplex":37,"_process":33,"buffer":19,"buffer-shims":18,"core-util-is":21,"events":25,"inherits":29,"process-nextick-args":32,"util-deprecate":50}],42:[function(require,module,exports){
->>>>>>> 739b44ac
 'use strict';
 
 var Buffer = require('buffer').Buffer;
@@ -8286,17 +8044,10 @@
   }
   return ret;
 };
-<<<<<<< HEAD
-},{"buffer":18,"buffer-shims":17}],42:[function(require,module,exports){
-module.exports = require("./lib/_stream_passthrough.js")
-
-},{"./lib/_stream_passthrough.js":37}],43:[function(require,module,exports){
-=======
 },{"buffer":19,"buffer-shims":18}],43:[function(require,module,exports){
 module.exports = require("./lib/_stream_passthrough.js")
 
 },{"./lib/_stream_passthrough.js":38}],44:[function(require,module,exports){
->>>>>>> 739b44ac
 (function (process){
 var Stream = (function (){
   try {
@@ -8316,15 +8067,6 @@
 }
 
 }).call(this,require('_process'))
-<<<<<<< HEAD
-},{"./lib/_stream_duplex.js":36,"./lib/_stream_passthrough.js":37,"./lib/_stream_readable.js":38,"./lib/_stream_transform.js":39,"./lib/_stream_writable.js":40,"_process":32}],44:[function(require,module,exports){
-module.exports = require("./lib/_stream_transform.js")
-
-},{"./lib/_stream_transform.js":39}],45:[function(require,module,exports){
-module.exports = require("./lib/_stream_writable.js")
-
-},{"./lib/_stream_writable.js":40}],46:[function(require,module,exports){
-=======
 },{"./lib/_stream_duplex.js":37,"./lib/_stream_passthrough.js":38,"./lib/_stream_readable.js":39,"./lib/_stream_transform.js":40,"./lib/_stream_writable.js":41,"_process":33}],45:[function(require,module,exports){
 module.exports = require("./lib/_stream_transform.js")
 
@@ -8332,7 +8074,6 @@
 module.exports = require("./lib/_stream_writable.js")
 
 },{"./lib/_stream_writable.js":41}],47:[function(require,module,exports){
->>>>>>> 739b44ac
 // Copyright Joyent, Inc. and other Node contributors.
 //
 // Permission is hereby granted, free of charge, to any person obtaining a
@@ -8555,11 +8296,7 @@
   this.charLength = this.charReceived ? 3 : 0;
 }
 
-<<<<<<< HEAD
-},{"buffer":18}],47:[function(require,module,exports){
-=======
 },{"buffer":19}],48:[function(require,module,exports){
->>>>>>> 739b44ac
 // A fast streaming parser library.
 
 var assert = require('assert');
@@ -8985,11 +8722,7 @@
 };
 exports.parse = parse;
 
-<<<<<<< HEAD
-},{"assert":13,"buffer":18}],48:[function(require,module,exports){
-=======
 },{"assert":14,"buffer":19}],49:[function(require,module,exports){
->>>>>>> 739b44ac
 (function (process){
 var Stream = require('stream')
 
@@ -9101,11 +8834,7 @@
 
 
 }).call(this,require('_process'))
-<<<<<<< HEAD
-},{"_process":32,"stream":33}],49:[function(require,module,exports){
-=======
 },{"_process":33,"stream":34}],50:[function(require,module,exports){
->>>>>>> 739b44ac
 (function (global){
 
 /**
@@ -9176,22 +8905,16 @@
 }
 
 }).call(this,typeof global !== "undefined" ? global : typeof self !== "undefined" ? self : typeof window !== "undefined" ? window : {})
-<<<<<<< HEAD
-},{}],50:[function(require,module,exports){
-arguments[4][28][0].apply(exports,arguments)
-},{"dup":28}],51:[function(require,module,exports){
-=======
 },{}],51:[function(require,module,exports){
 arguments[4][29][0].apply(exports,arguments)
 },{"dup":29}],52:[function(require,module,exports){
->>>>>>> 739b44ac
 module.exports = function isBuffer(arg) {
   return arg && typeof arg === 'object'
     && typeof arg.copy === 'function'
     && typeof arg.fill === 'function'
     && typeof arg.readUInt8 === 'function';
 }
-},{}],52:[function(require,module,exports){
+},{}],53:[function(require,module,exports){
 (function (process,global){
 // Copyright Joyent, Inc. and other Node contributors.
 //
@@ -9781,9 +9504,5 @@
 }
 
 }).call(this,require('_process'),typeof global !== "undefined" ? global : typeof self !== "undefined" ? self : typeof window !== "undefined" ? window : {})
-<<<<<<< HEAD
-},{"./support/isBuffer":51,"_process":32,"inherits":50}]},{},[2])(2)
-=======
 },{"./support/isBuffer":52,"_process":33,"inherits":51}]},{},[2])(2)
->>>>>>> 739b44ac
 });